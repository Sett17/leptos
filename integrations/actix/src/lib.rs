--- conflicted
+++ resolved
@@ -411,27 +411,18 @@
     let wildcard_re = Regex::new(r"\*.*").unwrap();
     // Match `:some_word` but only capture `some_word` in the groups to replace with `{some_word}`
     let capture_re = Regex::new(r":((?:[^.,/]+)+)[^/]?").unwrap();
-<<<<<<< HEAD
-    let routes: Vec<String> = routes.iter().map(|s| 
-       wildcard_re.replace_all(s, "{tail:.*}").to_string()
-    )
-    .map(|s| {
-        capture_re.replace_all(&s, "{$1}").to_string()
-    })
-    .collect();
+
+    let routes: Vec<String> = routes
+        .iter()
+        .map(|s| wildcard_re.replace_all(s, "{tail:.*}").to_string())
+        .map(|s| capture_re.replace_all(&s, "{$1}").to_string())
+        .collect()
 
     if routes.is_empty() {
         vec!["/".to_string()]
     } else {
         routes
     }
-=======
-    routes
-        .iter()
-        .map(|s| wildcard_re.replace_all(s, "{tail:.*}").to_string())
-        .map(|s| capture_re.replace_all(&s, "{$1}").to_string())
-        .collect()
->>>>>>> ad34a5d9
 }
 
 /// This trait allows one to pass a list of routes and a render function to Axum's router, letting us avoid
