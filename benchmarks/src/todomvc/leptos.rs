pub use leptos::*;
use miniserde::*;
use web_sys::HtmlInputElement;

#[derive(Debug, Clone, PartialEq, Eq)]
pub struct Todos(pub Vec<Todo>);

const STORAGE_KEY: &str = "todos-leptos";

impl Todos {
  pub fn new(cx: Scope) -> Self {
    Self(vec![])
  }

  pub fn new_with_1000(cx: Scope) -> Self {
    let todos = (0..1000)
      .map(|id| Todo::new(cx, id, format!("Todo #{id}")))
      .collect();
    Self(todos)
  }

  pub fn is_empty(&self) -> bool {
    self.0.is_empty()
  }

  pub fn add(&mut self, todo: Todo) {
    self.0.push(todo);
  }

  pub fn remove(&mut self, id: usize) {
    self.0.retain(|todo| todo.id != id);
  }

  pub fn remaining(&self) -> usize {
    self.0.iter().filter(|todo| !(todo.completed)()).count()
  }

  pub fn completed(&self) -> usize {
    self.0.iter().filter(|todo| (todo.completed)()).count()
  }

  pub fn toggle_all(&self) {
    // if all are complete, mark them all active instead
    if self.remaining() == 0 {
      for todo in &self.0 {
        if todo.completed.get() {
          (todo.set_completed)(false);
        }
      }
    }
    // otherwise, mark them all complete
    else {
      for todo in &self.0 {
        (todo.set_completed)(true);
      }
    }
  }

  fn clear_completed(&mut self) {
    self.0.retain(|todo| !todo.completed.get());
  }
}

#[derive(Debug, PartialEq, Eq, Clone)]
pub struct Todo {
  pub id: usize,
  pub title: ReadSignal<String>,
  pub set_title: WriteSignal<String>,
  pub completed: ReadSignal<bool>,
  pub set_completed: WriteSignal<bool>,
}

impl Todo {
  pub fn new(cx: Scope, id: usize, title: String) -> Self {
    Self::new_with_completed(cx, id, title, false)
  }

  pub fn new_with_completed(
    cx: Scope,
    id: usize,
    title: String,
    completed: bool,
  ) -> Self {
    let (title, set_title) = create_signal(cx, title);
    let (completed, set_completed) = create_signal(cx, completed);
    Self {
      id,
      title,
      set_title,
      completed,
      set_completed,
    }
  }

  pub fn toggle(&self) {
    self
      .set_completed
      .update(|completed| *completed = !*completed);
  }
}

const ESCAPE_KEY: u32 = 27;
const ENTER_KEY: u32 = 13;

#[component]
pub fn TodoMVC(cx: Scope,todos: Todos) -> impl IntoView {
  let mut next_id = todos
    .0
    .iter()
    .map(|todo| todo.id)
    .max()
    .map(|last| last + 1)
    .unwrap_or(0);

  let (todos, set_todos) = create_signal(cx, todos);
  provide_context(cx, set_todos);

  let (mode, set_mode) = create_signal(cx, Mode::All);
  window_event_listener("hashchange", move |_| {
    let new_mode = location_hash().map(|hash| route(&hash)).unwrap_or_default();
    set_mode(new_mode);
  });

  let add_todo = move |ev: web_sys::KeyboardEvent| {
    let target = event_target::<HtmlInputElement>(&ev);
    ev.stop_propagation();
    let key_code = ev.unchecked_ref::<web_sys::KeyboardEvent>().key_code();
    if key_code == ENTER_KEY {
      let title = event_target_value(&ev);
      let title = title.trim();
      if !title.is_empty() {
        let new = Todo::new(cx, next_id, title.to_string());
        set_todos.update(|t| t.add(new));
        next_id += 1;
        target.set_value("");
      }
    }
  };

  let filtered_todos = create_memo::<Vec<Todo>>(cx, move |_| {
    todos.with(|todos| match mode.get() {
      Mode::All => todos.0.to_vec(),
      Mode::Active => todos
        .0
        .iter()
<<<<<<< HEAD
        .filter(|todo| !todo.completed.get())
        .cloned()
        .collect(),
      Mode::Completed => todos
        .0
        .iter()
        .filter(|todo| todo.completed.get())
        .cloned()
        .collect(),
    })
  });

  // effect to serialize to JSON
  // this does reactive reads, so it will automatically serialize on any relevant change
  create_effect(cx, move |_| {
    if let Ok(Some(storage)) = window().local_storage() {
      let objs = todos
        .get()
        .0
        .iter()
        .map(TodoSerialized::from)
        .collect::<Vec<_>>();
      let json = json::to_string(&objs);
      if storage.set_item(STORAGE_KEY, &json).is_err() {
        log::error!("error while trying to set item in localStorage");
      }
=======
        .map(|todo| todo.id)
        .max()
        .map(|last| last + 1)
        .unwrap_or(0);

    let (todos, set_todos) = create_signal(cx, todos);
    provide_context(cx, set_todos);

    let (mode, set_mode) = create_signal(cx, Mode::All);
    window_event_listener("hashchange", move |_| {
        let new_mode = location_hash().map(|hash| route(&hash)).unwrap_or_default();
        set_mode(new_mode);
    });

    let add_todo = move |ev: web_sys::KeyboardEvent| {
        let target = event_target::<HtmlInputElement>(&ev);
        ev.stop_propagation();
        let key_code = ev.unchecked_ref::<web_sys::KeyboardEvent>().key_code();
        if key_code == ENTER_KEY {
            let title = event_target_value(&ev);
            let title = title.trim();
            if !title.is_empty() {
                let new = Todo::new(cx, next_id, title.to_string());
                set_todos.update(|t| t.add(new));
                next_id += 1;
                target.set_value("");
            }
        }
    };

    let filtered_todos = create_memo::<Vec<Todo>>(cx, move |_| {
        todos.with(|todos| match mode.get() {
            Mode::All => todos.0.to_vec(),
            Mode::Active => todos
                .0
                .iter()
                .filter(|todo| !todo.completed.get())
                .cloned()
                .collect(),
            Mode::Completed => todos
                .0
                .iter()
                .filter(|todo| todo.completed.get())
                .cloned()
                .collect(),
        })
    });

    // effect to serialize to JSON
    // this does reactive reads, so it will automatically serialize on any relevant change
    create_effect(cx, move |_| {
        if let Ok(Some(storage)) = window().local_storage() {
            let objs = todos
                .get()
                .0
                .iter()
                .map(TodoSerialized::from)
                .collect::<Vec<_>>();
            let json = json::to_string(&objs);
            if storage.set_item(STORAGE_KEY, &json).is_err() {
                log::error!("error while trying to set item in localStorage");
            }
        }
    });

    view! { cx,
        <main>
            <section class="todoapp">
                <header class="header">
                    <h1>"todos"</h1>
                    <input class="new-todo" placeholder="What needs to be done?" autofocus on:keydown=add_todo />
                </header>
                <section class="main" class:hidden={move || todos.with(|t| t.is_empty())}>
                    <input id="toggle-all" class="toggle-all" type="checkbox"
                        prop:checked={move || todos.with(|t| t.remaining() > 0)}
                        on:input=move |_| set_todos.update(|t| t.toggle_all())
                    />
                    <label for="toggle-all">"Mark all as complete"</label>
                    <ul class="todo-list">
                        <For each=filtered_todos key=|todo| todo.id>
                            {move |cx, todo: &Todo| view! { cx,  <Todo todo=todo.clone() /> }}
                        </For>
                    </ul>
                </section>
                <footer class="footer" class:hidden={move || todos.with(|t| t.is_empty())}>
                    <span class="todo-count">
                        <strong>{move || todos.with(|t| t.remaining().to_string())}</strong>
                        {move || if todos.with(|t| t.remaining()) == 1 {
                            " item"
                        } else {
                            " items"
                        }}
                        " left"
                    </span>
                    <ul class="filters">
                        <li><a href="#/" class="selected" class:selected={move || mode() == Mode::All}>"All"</a></li>
                        <li><a href="#/active" class:selected={move || mode() == Mode::Active}>"Active"</a></li>
                        <li><a href="#/completed" class:selected={move || mode() == Mode::Completed}>"Completed"</a></li>
                    </ul>
                    <button
                        class="clear-completed hidden"
                        class:hidden={move || todos.with(|t| t.completed() == 0)}
                        on:click=move |_| set_todos.update(|t| t.clear_completed())
                    >
                        "Clear completed"
                    </button>
                </footer>
            </section>
            <footer class="info">
                <p>"Double-click to edit a todo"</p>
                <p>"Created by "<a href="http://todomvc.com">"Greg Johnston"</a></p>
                <p>"Part of "<a href="http://todomvc.com">"TodoMVC"</a></p>
            </footer>
        </main>
>>>>>>> a68d276c
    }
  });

  view! { cx,
      <main>
          <section class="todoapp">
              <header class="header">
                  <h1>"todos"</h1>
                  <input class="new-todo" placeholder="What needs to be done?" autofocus="" on:keydown=add_todo />
              </header>
              <section class="main" class:hidden={move || todos.with(|t| t.is_empty())}>
                  <input id="toggle-all" class="toggle-all" type="checkbox"
                      prop:checked={move || todos.with(|t| t.remaining() > 0)}
                      on:input=move |_| set_todos.update(|t| t.toggle_all())
                  />
                  <label for="toggle-all">"Mark all as complete"</label>
                  <ul class="todo-list">
                      <For
                        each=filtered_todos
                        key=|todo| todo.id
                        view=move |todo: Todo| view! { cx,  <Todo todo=todo.clone() /> }
                      />
                  </ul>
              </section>
              <footer class="footer" class:hidden={move || todos.with(|t| t.is_empty())}>
                  <span class="todo-count">
                      <strong>{move || todos.with(|t| t.remaining().to_string())}</strong>
                      {move || if todos.with(|t| t.remaining()) == 1 {
                          " item"
                      } else {
                          " items"
                      }}
                      " left"
                  </span>
                  <ul class="filters">
                      <li><a href="#/" class="selected" class:selected={move || mode() == Mode::All}>"All"</a></li>
                      <li><a href="#/active" class:selected={move || mode() == Mode::Active}>"Active"</a></li>
                      <li><a href="#/completed" class:selected={move || mode() == Mode::Completed}>"Completed"</a></li>
                  </ul>
                  <button
                      class="clear-completed hidden"
                      class:hidden={move || todos.with(|t| t.completed() == 0)}
                      on:click=move |_| set_todos.update(|t| t.clear_completed())
                  >
                      "Clear completed"
                  </button>
              </footer>
          </section>
          <footer class="info">
              <p>"Double-click to edit a todo"</p>
              <p>"Created by "<a href="http://todomvc.com">"Greg Johnston"</a></p>
              <p>"Part of "<a href="http://todomvc.com">"TodoMVC"</a></p>
          </footer>
      </main>
  }.into_view(cx)
}

#[component]
<<<<<<< HEAD
pub fn Todo(cx: Scope, todo: Todo) -> impl IntoView {
  let (editing, set_editing) = create_signal(cx, false);
  let set_todos = use_context::<WriteSignal<Todos>>(cx).unwrap();
  //let input = NodeRef::new(cx);

  let save = move |value: &str| {
    let value = value.trim();
    if value.is_empty() {
      set_todos.update(|t| t.remove(todo.id));
    } else {
      (todo.set_title)(value.to_string());
    }
    set_editing(false);
  };

  view! { cx,
      <li
          class="todo"
          class:editing={editing}
          class:completed={move || (todo.completed)()}
          //_ref=input
      >
          <div class="view">
              <input
                  class="toggle"
                  type="checkbox"
                  prop:checked={move || (todo.completed)()}

              />
              <label on:dblclick=move |_| set_editing(true)>
                  {move || todo.title.get()}
              </label>
              <button class="destroy" on:click=move |_| set_todos.update(|t| t.remove(todo.id))/>
          </div>
          {move || editing().then(|| view! { cx,
              <input
                  class="edit"
                  class:hidden={move || !(editing)()}
                  prop:value={move || todo.title.get()}
                  on:focusout=move |ev| save(&event_target_value(&ev))
                  on:keyup={move |ev| {
                      let key_code = ev.unchecked_ref::<web_sys::KeyboardEvent>().key_code();
                      if key_code == ENTER_KEY {
                          save(&event_target_value(&ev));
                      } else if key_code == ESCAPE_KEY {
                          set_editing(false);
                      }
                  }}
              />
          })
      }
      </li>
  }
=======
pub fn Todo(cx: Scope, todo: Todo) -> Element {
    let (editing, set_editing) = create_signal(cx, false);
    let set_todos = use_context::<WriteSignal<Todos>>(cx).unwrap();
    let input = NodeRef::new(cx);

    let save = move |value: &str| {
        let value = value.trim();
        if value.is_empty() {
            set_todos.update(|t| t.remove(todo.id));
        } else {
            (todo.set_title)(value.to_string());
        }
        set_editing(false);
    };

    let tpl = view! { cx,
        <li
            class="todo"
            class:editing={editing}
            class:completed={move || (todo.completed)()}
            _ref=input
        >
            <div class="view">
                <input
                    class="toggle"
                    type="checkbox"
                    prop:checked={move || (todo.completed)()}

                />
                <label on:dblclick=move |_| set_editing(true)>
                    {move || todo.title.get()}
                </label>
                <button class="destroy" on:click=move |_| set_todos.update(|t| t.remove(todo.id))/>
            </div>
            {move || editing().then(|| view! { cx,
                <input
                    class="edit"
                    class:hidden={move || !(editing)()}
                    prop:value={move || todo.title.get()}
                    on:focusout=move |ev| save(&event_target_value(&ev))
                    on:keyup={move |ev| {
                        let key_code = ev.unchecked_ref::<web_sys::KeyboardEvent>().key_code();
                        if key_code == ENTER_KEY {
                            save(&event_target_value(&ev));
                        } else if key_code == ESCAPE_KEY {
                            set_editing(false);
                        }
                    }}
                />
            })
        }
        </li>
    };

    tpl
>>>>>>> a68d276c
}

#[derive(Debug, Clone, Copy, PartialEq, Eq)]
pub enum Mode {
  Active,
  Completed,
  All,
}

impl Default for Mode {
  fn default() -> Self {
    Mode::All
  }
}

pub fn route(hash: &str) -> Mode {
  match hash {
    "/active" => Mode::Active,
    "/completed" => Mode::Completed,
    _ => Mode::All,
  }
}

#[derive(Serialize, Deserialize)]
pub struct TodoSerialized {
  pub id: usize,
  pub title: String,
  pub completed: bool,
}

impl TodoSerialized {
  pub fn into_todo(self, cx: Scope) -> Todo {
    Todo::new_with_completed(cx, self.id, self.title, self.completed)
  }
}

impl From<&Todo> for TodoSerialized {
  fn from(todo: &Todo) -> Self {
    Self {
      id: todo.id,
      title: todo.title.get(),
      completed: (todo.completed)(),
    }
  }
}<|MERGE_RESOLUTION|>--- conflicted
+++ resolved
@@ -120,70 +120,6 @@
     let new_mode = location_hash().map(|hash| route(&hash)).unwrap_or_default();
     set_mode(new_mode);
   });
-
-  let add_todo = move |ev: web_sys::KeyboardEvent| {
-    let target = event_target::<HtmlInputElement>(&ev);
-    ev.stop_propagation();
-    let key_code = ev.unchecked_ref::<web_sys::KeyboardEvent>().key_code();
-    if key_code == ENTER_KEY {
-      let title = event_target_value(&ev);
-      let title = title.trim();
-      if !title.is_empty() {
-        let new = Todo::new(cx, next_id, title.to_string());
-        set_todos.update(|t| t.add(new));
-        next_id += 1;
-        target.set_value("");
-      }
-    }
-  };
-
-  let filtered_todos = create_memo::<Vec<Todo>>(cx, move |_| {
-    todos.with(|todos| match mode.get() {
-      Mode::All => todos.0.to_vec(),
-      Mode::Active => todos
-        .0
-        .iter()
-<<<<<<< HEAD
-        .filter(|todo| !todo.completed.get())
-        .cloned()
-        .collect(),
-      Mode::Completed => todos
-        .0
-        .iter()
-        .filter(|todo| todo.completed.get())
-        .cloned()
-        .collect(),
-    })
-  });
-
-  // effect to serialize to JSON
-  // this does reactive reads, so it will automatically serialize on any relevant change
-  create_effect(cx, move |_| {
-    if let Ok(Some(storage)) = window().local_storage() {
-      let objs = todos
-        .get()
-        .0
-        .iter()
-        .map(TodoSerialized::from)
-        .collect::<Vec<_>>();
-      let json = json::to_string(&objs);
-      if storage.set_item(STORAGE_KEY, &json).is_err() {
-        log::error!("error while trying to set item in localStorage");
-      }
-=======
-        .map(|todo| todo.id)
-        .max()
-        .map(|last| last + 1)
-        .unwrap_or(0);
-
-    let (todos, set_todos) = create_signal(cx, todos);
-    provide_context(cx, set_todos);
-
-    let (mode, set_mode) = create_signal(cx, Mode::All);
-    window_event_listener("hashchange", move |_| {
-        let new_mode = location_hash().map(|hash| route(&hash)).unwrap_or_default();
-        set_mode(new_mode);
-    });
 
     let add_todo = move |ev: web_sys::KeyboardEvent| {
         let target = event_target::<HtmlInputElement>(&ev);
@@ -201,91 +137,38 @@
         }
     };
 
-    let filtered_todos = create_memo::<Vec<Todo>>(cx, move |_| {
-        todos.with(|todos| match mode.get() {
-            Mode::All => todos.0.to_vec(),
-            Mode::Active => todos
-                .0
-                .iter()
-                .filter(|todo| !todo.completed.get())
-                .cloned()
-                .collect(),
-            Mode::Completed => todos
-                .0
-                .iter()
-                .filter(|todo| todo.completed.get())
-                .cloned()
-                .collect(),
-        })
-    });
-
-    // effect to serialize to JSON
-    // this does reactive reads, so it will automatically serialize on any relevant change
-    create_effect(cx, move |_| {
-        if let Ok(Some(storage)) = window().local_storage() {
-            let objs = todos
-                .get()
-                .0
-                .iter()
-                .map(TodoSerialized::from)
-                .collect::<Vec<_>>();
-            let json = json::to_string(&objs);
-            if storage.set_item(STORAGE_KEY, &json).is_err() {
-                log::error!("error while trying to set item in localStorage");
-            }
-        }
-    });
-
-    view! { cx,
-        <main>
-            <section class="todoapp">
-                <header class="header">
-                    <h1>"todos"</h1>
-                    <input class="new-todo" placeholder="What needs to be done?" autofocus on:keydown=add_todo />
-                </header>
-                <section class="main" class:hidden={move || todos.with(|t| t.is_empty())}>
-                    <input id="toggle-all" class="toggle-all" type="checkbox"
-                        prop:checked={move || todos.with(|t| t.remaining() > 0)}
-                        on:input=move |_| set_todos.update(|t| t.toggle_all())
-                    />
-                    <label for="toggle-all">"Mark all as complete"</label>
-                    <ul class="todo-list">
-                        <For each=filtered_todos key=|todo| todo.id>
-                            {move |cx, todo: &Todo| view! { cx,  <Todo todo=todo.clone() /> }}
-                        </For>
-                    </ul>
-                </section>
-                <footer class="footer" class:hidden={move || todos.with(|t| t.is_empty())}>
-                    <span class="todo-count">
-                        <strong>{move || todos.with(|t| t.remaining().to_string())}</strong>
-                        {move || if todos.with(|t| t.remaining()) == 1 {
-                            " item"
-                        } else {
-                            " items"
-                        }}
-                        " left"
-                    </span>
-                    <ul class="filters">
-                        <li><a href="#/" class="selected" class:selected={move || mode() == Mode::All}>"All"</a></li>
-                        <li><a href="#/active" class:selected={move || mode() == Mode::Active}>"Active"</a></li>
-                        <li><a href="#/completed" class:selected={move || mode() == Mode::Completed}>"Completed"</a></li>
-                    </ul>
-                    <button
-                        class="clear-completed hidden"
-                        class:hidden={move || todos.with(|t| t.completed() == 0)}
-                        on:click=move |_| set_todos.update(|t| t.clear_completed())
-                    >
-                        "Clear completed"
-                    </button>
-                </footer>
-            </section>
-            <footer class="info">
-                <p>"Double-click to edit a todo"</p>
-                <p>"Created by "<a href="http://todomvc.com">"Greg Johnston"</a></p>
-                <p>"Part of "<a href="http://todomvc.com">"TodoMVC"</a></p>
-            </footer>
-        </main>
->>>>>>> a68d276c
+  let filtered_todos = create_memo::<Vec<Todo>>(cx, move |_| {
+    todos.with(|todos| match mode.get() {
+      Mode::All => todos.0.to_vec(),
+      Mode::Active => todos
+        .0
+        .iter()
+        .filter(|todo| !todo.completed.get())
+        .cloned()
+        .collect(),
+      Mode::Completed => todos
+        .0
+        .iter()
+        .filter(|todo| todo.completed.get())
+        .cloned()
+        .collect(),
+    })
+  });
+
+  // effect to serialize to JSON
+  // this does reactive reads, so it will automatically serialize on any relevant change
+  create_effect(cx, move |_| {
+    if let Ok(Some(storage)) = window().local_storage() {
+      let objs = todos
+        .get()
+        .0
+        .iter()
+        .map(TodoSerialized::from)
+        .collect::<Vec<_>>();
+      let json = json::to_string(&objs);
+      if storage.set_item(STORAGE_KEY, &json).is_err() {
+        log::error!("error while trying to set item in localStorage");
+      }
     }
   });
 
@@ -344,11 +227,10 @@
 }
 
 #[component]
-<<<<<<< HEAD
-pub fn Todo(cx: Scope, todo: Todo) -> impl IntoView {
-  let (editing, set_editing) = create_signal(cx, false);
-  let set_todos = use_context::<WriteSignal<Todos>>(cx).unwrap();
-  //let input = NodeRef::new(cx);
+pub fn Todo(cx: Scope, todo: Todo) -> Element {
+    let (editing, set_editing) = create_signal(cx, false);
+    let set_todos = use_context::<WriteSignal<Todos>>(cx).unwrap();
+    let input: Element;
 
   let save = move |value: &str| {
     let value = value.trim();
@@ -398,63 +280,6 @@
       }
       </li>
   }
-=======
-pub fn Todo(cx: Scope, todo: Todo) -> Element {
-    let (editing, set_editing) = create_signal(cx, false);
-    let set_todos = use_context::<WriteSignal<Todos>>(cx).unwrap();
-    let input = NodeRef::new(cx);
-
-    let save = move |value: &str| {
-        let value = value.trim();
-        if value.is_empty() {
-            set_todos.update(|t| t.remove(todo.id));
-        } else {
-            (todo.set_title)(value.to_string());
-        }
-        set_editing(false);
-    };
-
-    let tpl = view! { cx,
-        <li
-            class="todo"
-            class:editing={editing}
-            class:completed={move || (todo.completed)()}
-            _ref=input
-        >
-            <div class="view">
-                <input
-                    class="toggle"
-                    type="checkbox"
-                    prop:checked={move || (todo.completed)()}
-
-                />
-                <label on:dblclick=move |_| set_editing(true)>
-                    {move || todo.title.get()}
-                </label>
-                <button class="destroy" on:click=move |_| set_todos.update(|t| t.remove(todo.id))/>
-            </div>
-            {move || editing().then(|| view! { cx,
-                <input
-                    class="edit"
-                    class:hidden={move || !(editing)()}
-                    prop:value={move || todo.title.get()}
-                    on:focusout=move |ev| save(&event_target_value(&ev))
-                    on:keyup={move |ev| {
-                        let key_code = ev.unchecked_ref::<web_sys::KeyboardEvent>().key_code();
-                        if key_code == ENTER_KEY {
-                            save(&event_target_value(&ev));
-                        } else if key_code == ESCAPE_KEY {
-                            set_editing(false);
-                        }
-                    }}
-                />
-            })
-        }
-        </li>
-    };
-
-    tpl
->>>>>>> a68d276c
 }
 
 #[derive(Debug, Clone, Copy, PartialEq, Eq)]
